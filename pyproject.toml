[build-system]
requires = ["hatchling >=1.13,<2"]
build-backend = "hatchling.build"

[project]
name = "easynetwork"
description = "The easiest way to use sockets in Python"
authors = [
    {name = "FrankySnow9", email = "clairicia.rcj.francis@gmail.com"}
]
dependencies = []
requires-python = ">=3.10"
readme = "README.md"
license-files = { paths = ["LICENSE"] }
classifiers = [
    "Development Status :: 2 - Pre-Alpha",
    "Intended Audience :: Developers",
    "License :: OSI Approved :: MIT License",
    "Operating System :: OS Independent",
    "Programming Language :: Python",
    "Programming Language :: Python :: 3",
    "Programming Language :: Python :: 3 :: Only",
    "Programming Language :: Python :: 3.10",
    "Typing :: Typed"
]
dynamic = ["version"]

[project.urls]
Homepage = "https://github.com/francis-clairicia/EasyNetwork"

[project.optional-dependencies]
cbor = [
  "cbor2>=5.4,<6",
]
encryption = [
  "cryptography>=39,<40",
]
sniffio = [
    "sniffio>=1.3.0",
]

[project.entry-points."easynetwork.async.backends"]
asyncio = "easynetwork_asyncio:AsyncIOBackend"

############################ pdm configuration ############################

[tool.pdm.dev-dependencies]
dev = [
    "pre-commit>=2.20.0",
    "bump2version>=1.0.1",
]
tox = [
    "tox<5,>=4.0.8",
]
format = [
    "isort!=5.11.0,>=5.10.1",
    "black>=22.6.0",
]
mypy = [
    "mypy==1.1.1",
    "types-cryptography>=3.3.23.2",
]
flake8 = [
    "flake8>=6.0",
    "flake8-pyi>=22.11.0",
    "flake8-dunder-all @ git+https://github.com/francis-clairicia/flake8-dunder-all.git@v0.1.0",
]
test = [
    "pytest~=7.2",
    "pytest-mock~=3.10.0",
    "pytest-cov<5,>=4.0",
    "coverage[toml]",
    "pytest-asyncio>=0.21.0",
]

############################ hatchling configuration ############################

[tool.hatch.build]
exclude = [
  ".github/",
  ".vscode/",
  ".bumpversion.cfg",
]

[tool.hatch.build.targets.wheel]
packages = ["src/easynetwork", "src/easynetwork_asyncio"]

[tool.hatch.version]
path = "src/easynetwork/__init__.py"


############################ Development tools configuration ############################

[tool.isort]
profile = "black"
line_length = 130
combine_as_imports = true
sections = ["FUTURE", "STDLIB", "EASYNETWORK", "THIRDPARTY", "FIRSTPARTY", "LOCALFOLDER"]
known_easynetwork = ["easynetwork"]
add_imports = ["from __future__ import annotations"]

[tool.black]
line-length = 130
target-version = ["py310"]

[tool.mypy]
mypy_path = "$MYPY_CONFIG_FILE_DIR/src"
python_version = "3.10"
show_error_codes = true
warn_unused_configs = true
disallow_any_generics = true
disallow_any_unimported = true
disallow_subclassing_any = true
disallow_untyped_calls = true
disallow_untyped_defs = true
disallow_incomplete_defs = true
check_untyped_defs = true
disallow_untyped_decorators = true
no_implicit_optional = true
warn_redundant_casts = true
warn_unused_ignores = true
warn_no_return = true
warn_unreachable = true
no_implicit_reexport = true
strict_equality = true
enable_error_code = ["truthy-bool", "ignore-without-code"]

[[tool.mypy.overrides]]
module = [
    "cbor2",
<<<<<<< HEAD
    "cryptography.*",
    "sniffio",
=======
>>>>>>> 80885b6f
]
ignore_missing_imports = true

[tool.pytest.ini_options]
asyncio_mode = "strict"  # Avoid some unwanted behaviour
addopts = "--strict-markers"
minversion = "7.1.2"
testpaths = ["tests"]
norecursedirs = ["scripts"]
markers = [
    "slow: marks tests as slow",
    "functional: marks tests as functional tests",
    "unit: marks tests as unit tests",
    "serializer: marks serializers tests",
    # Platform-specific tests
    "platform_win32: marks tests as runnable on win32 (Windows)",
    "platform_darwin: marks tests as runnable on darwin (macOS)",
    "platform_linux: marks tests as runnable on linux",
]

[tool.coverage.run]
branch = true
source_pkgs = [
    "easynetwork",
    "easynetwork_asyncio",
]
relative_files = true

[tool.coverage.paths]
source = [
    "src/",
    ".tox/*/lib/python*/site-packages",
    '.tox\*\Lib\site-packages',  # Keep single quote here (TOML raw string syntax, useful for '\')
]

[tool.coverage.report]
show_missing = true
precision = 2
exclude_lines = [
    # Have to re-enable the standard pragma
    "pragma: no cover",

    # Don't complain about missing debug-only code:
    "def __repr__",

    # Don't complain if tests don't hit defensive assertion code:
    "raise AssertionError",
    "raise NotImplementedError",

    # Don't complain if non-runnable code isn't run:
    "if __name__ == .__main__.:",

    # Don't complain about type hinting code:
    "if (typing\\.)?TYPE_CHECKING:",
    "@(typing\\.)?overload",

    # Don't complain about abstract methods, they aren't run:
    "@(abc\\.)?abstractmethod",
]<|MERGE_RESOLUTION|>--- conflicted
+++ resolved
@@ -128,11 +128,6 @@
 [[tool.mypy.overrides]]
 module = [
     "cbor2",
-<<<<<<< HEAD
-    "cryptography.*",
-    "sniffio",
-=======
->>>>>>> 80885b6f
 ]
 ignore_missing_imports = true
 

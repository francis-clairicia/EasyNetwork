--- conflicted
+++ resolved
@@ -57,13 +57,8 @@
     def incremental_deserialize(self) -> Generator[None, bytes, tuple[_DT_co, bytes]]:
         raise NotImplementedError
 
-<<<<<<< HEAD
     def serialize(self, packet: _ST_contra, /) -> bytes:
-        return _concatenate_chunks(self.incremental_serialize(packet))
-=======
-    def serialize(self, packet: _ST_contra) -> bytes:
         return b"".join(self.incremental_serialize(packet))
->>>>>>> ce47c01c
 
     def deserialize(self, data: bytes, /) -> _DT_co:
         consumer: Generator[None, bytes, tuple[_DT_co, bytes]] = self.incremental_deserialize()
